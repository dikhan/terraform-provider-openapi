--- conflicted
+++ resolved
@@ -625,7 +625,7 @@
 
 Arrays can be constructed containing simple values like primitive types (string, integer, number or bool) or complex
 types defined by the object definition. In any case, the swagger property 'items' must be populated when describing
-an array property. 
+an array property.
 
 - Arrays of primitive values (string, integer, number or bool primitives):
 
@@ -634,7 +634,7 @@
   ContentDeliveryNetworkV1:
     type: "object"
     ...
-    properties:    
+    properties:
       arrayOfOStringsExample: # This is an example of an array of strings
         type: "array"
         items:
@@ -661,7 +661,7 @@
   ContentDeliveryNetworkV1:
     type: "object"
     ...
-    properties:    
+    properties:
       arrayOfObjectsExample: # This is an example of an array of objects
         type: "array"
         items:
@@ -689,7 +689,7 @@
 ````
 
 **Note**: The items support both nested object definitions (in which case the type **must** be object) and ref to other schema
-definitions as described in the [Object definitions](https://github.com/dikhan/terraform-provider-openapi/blob/master/docs/how_to.md#object-definitions) 
+definitions as described in the [Object definitions](https://github.com/dikhan/terraform-provider-openapi/blob/master/docs/how_to.md#object-definitions)
 section.
 
 ###### Object definitions
@@ -829,17 +829,6 @@
 
 The API terraform provider supports apiKey type authentication in the header as well as a query parameter. The
 location can be specified in the 'in' parameter of the security definition.
-<<<<<<< HEAD
-=======
-
-The following terraform specific extensions are supported to complement the lack of support
-for authentication schemes in the OpenAPI 2.0 specification. To use them, just add the extension
-to the security definition as the example below.
-
-Attribute Name | Type | Description
----|:---:|---
-x-terraform-authentication-scheme-bearer | boolean |  A security definition with this attribute enabled will enable the Bearer auth scheme. This means that the provider will automatically add to the value of the header/query the Bearer scheme. Note when using this extension the 'name' param will be ignored as this will automatically use the Bearer specification names behind the scenes, that being "Authorization" for header type and "access_token" for the query type.
->>>>>>> 1542a88f
 
 If an API has a security policy attached to it (as shown below), the API provider will use the corresponding policy
 when performing the HTTP request to the API.
@@ -860,18 +849,6 @@
     type: "apiKey"
     name: "Authorization"
     in: "header"
-```
-
-An example on how the supported security definition extension can be used
-is as follows:
-
-```yml
-securityDefinitions:
-  apikey_auth:
-    type: "apiKey"
-    name: "Authorization"
-    in: "header"
-    x-terraform-authentication-scheme-bearer: true
 ```
 
 The provider automatically identifies header/query based auth policies and exposes them as part of the provider
